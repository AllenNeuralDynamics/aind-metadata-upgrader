--- conflicted
+++ resolved
@@ -39,12 +39,8 @@
         "mesospim": Modality.SPIM,
         "single-plane-ophys": Modality.POPHYS,
         "multiplane-ophys": Modality.POPHYS,
-<<<<<<< HEAD
-        "trained-behavior": Modality.BEHAVIOR,
-=======
         "ophys": Modality.POPHYS,
         "trained-behaviors": Modality.BEHAVIOR,
->>>>>>> 7cc2c7a5
     }
 
     @classmethod
