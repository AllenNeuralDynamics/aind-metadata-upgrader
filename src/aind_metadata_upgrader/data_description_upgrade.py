"""Module to contain code to upgrade old data description models"""

from copy import deepcopy
from datetime import datetime
from typing import Any, Optional, Union, List, get_args

from aind_data_schema.base import AindModel
from aind_data_schema.core.data_description import (
    DataDescription,
    DataLevel,
    Funding,
)
from aind_data_schema.models.modalities import Modality
from aind_data_schema.models.organizations import Organization
from aind_data_schema.models.platforms import Platform
from aind_data_schema.models.pid_names import PIDName

from aind_metadata_upgrader.base_upgrade import BaseModelUpgrade


class ModalityUpgrade:
    """Handle upgrades for Modality models."""

    legacy_name_mapping = {
        "exaspim": Modality.SPIM,
        "smartspim": Modality.SPIM,
        "ecephys": Modality.ECEPHYS,
        "mri-14t": Modality.MRI,
        "mri-7t": Modality.MRI,
        "test-fip-opto": Modality.FIB,
        "hsfp": Modality.FIB,
        "fip": Modality.FIB,
        "merfish": Modality.MERFISH,
        "dispim": Modality.SPIM,
        "mesospim": Modality.SPIM,
        "single-plane-ophys": Modality.POPHYS,
        "multiplane-ophys": Modality.POPHYS,
    }

    @classmethod
    def upgrade_modality(cls, old_modality: Union[str, dict, Modality, None]) -> Optional[Modality]:
        """
        Converts old modality models into the current model.
        Parameters
        ----------
        old_modality : Union[str, dict, Modality, None]
          Old models may consist of strings or dictionaries.

        Returns
        -------
        Modality
          Will raise a validation error if unable to parse old modalities.

        """
        if type(old_modality) is str and cls.legacy_name_mapping.get(old_modality.lower()) is not None:
            return cls.legacy_name_mapping[old_modality.lower()]
        elif type(old_modality) is str:
            return Modality.from_abbreviation(old_modality)
        elif type(old_modality) is dict and old_modality.get("abbreviation") is not None:
            return Modality.from_abbreviation(old_modality["abbreviation"])
        elif type(old_modality) in Modality._ALL:
            return old_modality
        else:
            return None


class FundingUpgrade:
    """Handle upgrades for Funding models."""

    funders_map = {
        "Allen Institute for Brain Science": Organization.AI,
        "Allen Institute for Neural Dynamics": Organization.AI,
        "AIND": Organization.AI,
        "AIBS": Organization.AI,
        "AI": Organization.AI,
        "Allen Institute": Organization.AI,
        Organization.AIND: Organization.AI,
        Organization.AIBS: Organization.AI,
    }

    @classmethod
    def upgrade_funding(cls, old_funding: Any) -> Optional[Funding]:
        """Map legacy Funding model to current version"""
        if type(old_funding) is Funding:
            return old_funding
        elif type(old_funding) is dict and old_funding.get("funder") is not None and type(old_funding["funder"]) is str:
            old_funder_name = old_funding.get("funder")
            new_funding = deepcopy(old_funding)
            if old_funder_name in cls.funders_map.keys():
                new_funding["funder"] = cls.funders_map[old_funder_name]
            return Funding.model_validate(new_funding)
        elif (
            type(old_funding) is dict and old_funding.get("funder") is not None and type(old_funding["funder"]) is dict
        ):
<<<<<<< HEAD
            # check that the funder is valid. If not, set it to Allen Institute
            possible_funders = [f() for f in get_args(get_args(Organization.FUNDERS)[0])]
            if Organization.from_name(old_funding["funder"]["name"]) not in possible_funders:
                old_funding["funder"] = Organization.AI
            return Funding.model_validate(old_funding)
=======
            old_funder_name = old_funding.get("funder")["name"]
            new_funding = deepcopy(old_funding)
            if old_funder_name in cls.funders_map.keys():
                new_funding["funder"] = cls.funders_map[old_funder_name]
            return Funding.model_validate(new_funding)
>>>>>>> b9d71679
        else:
            return Funding(funder=Organization.AI)

    @staticmethod
    def upgrade_funding_source(funding_source):
        """Get funding source from old model"""
        if funding_source is not None:
            if type(funding_source) is list:
                funding_source = [FundingUpgrade.upgrade_funding(funding) for funding in funding_source]
        else:
            funding_source = []

        return funding_source


class InstitutionUpgrade:
    """Handle upgrades for Institution class"""

    @staticmethod
    def upgrade_institution(old_institution: Any) -> Optional[Organization]:
        """Map legacy Institution model to current version"""
        if type(old_institution) is str:
            return Organization.from_abbreviation(old_institution)
        elif type(old_institution) is dict and old_institution.get("abbreviation") is not None:
            return Organization.from_abbreviation(old_institution.get("abbreviation"))
        else:
            return None


class InvestigatorsUpgrade:
    """Handle upgrades for Investigators field"""

    @staticmethod
    def upgrade_investigators(old_investigators: Any) -> List[PIDName]:
        """Map legacy investigators model to current version"""
        if type(old_investigators) is str:
            return [PIDName(name=old_investigators)]
        elif type(old_investigators) is list and isinstance(old_investigators[0], str):
            return [PIDName(name=inv) for inv in old_investigators]
        elif type(old_investigators) is list and isinstance(old_investigators[0], dict):
            return [PIDName(**inv) for inv in old_investigators]
        else:
            return old_investigators


class DataDescriptionUpgrade(BaseModelUpgrade):
    """Handle upgrades for DataDescription class"""

    def __init__(self, old_data_description_model: DataDescription):
        """
        Handle mapping of old DataDescription models into current models
        Parameters
        ----------
        old_data_description_model : DataDescription
        """
        super().__init__(old_data_description_model, model_class=DataDescription)

    def get_modality(self, **kwargs):
        """Get modality from old model"""

        old_modality: Any = self.old_model.modality
        if kwargs.get("modality") is not None:
            modality = kwargs["modality"]
        elif type(old_modality) is str or type(old_modality) is dict:
            modality = [ModalityUpgrade.upgrade_modality(old_modality)]
        elif type(old_modality) is list:
            modality = [ModalityUpgrade.upgrade_modality(m) for m in old_modality]
        else:
            raise ValueError(f"Unable to upgrade modality: {old_modality}")

        return modality

    def get_creation_time(self, **kwargs):
        """Get creation time from old model"""

        creation_date = self._get_or_default(self.old_model, "creation_date", kwargs)
        creation_time = self._get_or_default(self.old_model, "creation_time", kwargs)
        old_name = self._get_or_default(self.old_model, "name", kwargs)
        if creation_date is not None and creation_time is not None:
            creation_time = datetime.fromisoformat(f"{creation_date}T{creation_time}")
        elif creation_time is not None:
            creation_time = datetime.fromisoformat(f"{creation_time}")
        elif old_name is not None:
            creation_time = DataDescription.parse_name(old_name).get("creation_time")
        return creation_time

    def upgrade(self, **kwargs) -> AindModel:
        """Upgrades the old model into the current version"""
        institution = InstitutionUpgrade.upgrade_institution(
            self._get_or_default(self.old_model, "institution", kwargs)
        )

        funding_source = self._get_or_default(self.old_model, "funding_source", kwargs)

        funding_source = FundingUpgrade.upgrade_funding_source(funding_source=funding_source)

        modality = self.get_modality(**kwargs)

        data_level = self._get_or_default(self.old_model, "data_level", kwargs)
        if data_level in ["raw level", "raw data"]:
            data_level = DataLevel.RAW
        if data_level in ["derived level", "derived data"]:
            data_level = DataLevel.DERIVED

        experiment_type = self._get_or_default(self.old_model, "experiment_type", kwargs)
        platform = None
        if experiment_type is not None:
            for p in Platform._ALL:
                if p().abbreviation == experiment_type:
                    platform = p()
                    break

        if platform is None:
            platform = self._get_or_default(self.old_model, "platform", kwargs)

        investigators = self._get_or_default(self.old_model, "investigators", kwargs)
        investigators = InvestigatorsUpgrade.upgrade_investigators(investigators)

        creation_time = self.get_creation_time(**kwargs)

        return DataDescription(
            creation_time=creation_time,
            name=self._get_or_default(self.old_model, "name", kwargs),
            institution=institution,
            funding_source=funding_source,
            data_level=data_level,
            group=self._get_or_default(self.old_model, "group", kwargs),
            investigators=investigators,
            project_name=self._get_or_default(self.old_model, "project_name", kwargs),
            restrictions=self._get_or_default(self.old_model, "restrictions", kwargs),
            modality=modality,
            platform=platform,
            subject_id=self._get_or_default(self.old_model, "subject_id", kwargs),
            related_data=self._get_or_default(self.old_model, "related_data", kwargs),
            data_summary=self._get_or_default(self.old_model, "data_summary", kwargs),
        )<|MERGE_RESOLUTION|>--- conflicted
+++ resolved
@@ -2,7 +2,7 @@
 
 from copy import deepcopy
 from datetime import datetime
-from typing import Any, Optional, Union, List, get_args
+from typing import Any, Optional, Union, List
 
 from aind_data_schema.base import AindModel
 from aind_data_schema.core.data_description import (
@@ -92,19 +92,11 @@
         elif (
             type(old_funding) is dict and old_funding.get("funder") is not None and type(old_funding["funder"]) is dict
         ):
-<<<<<<< HEAD
-            # check that the funder is valid. If not, set it to Allen Institute
-            possible_funders = [f() for f in get_args(get_args(Organization.FUNDERS)[0])]
-            if Organization.from_name(old_funding["funder"]["name"]) not in possible_funders:
-                old_funding["funder"] = Organization.AI
-            return Funding.model_validate(old_funding)
-=======
             old_funder_name = old_funding.get("funder")["name"]
             new_funding = deepcopy(old_funding)
             if old_funder_name in cls.funders_map.keys():
                 new_funding["funder"] = cls.funders_map[old_funder_name]
             return Funding.model_validate(new_funding)
->>>>>>> b9d71679
         else:
             return Funding(funder=Organization.AI)
 
