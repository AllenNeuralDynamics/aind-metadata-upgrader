--- conflicted
+++ resolved
@@ -381,11 +381,7 @@
         self.assertEqual(Organization.AIND, new_data_description.institution)
         self.assertEqual(DataLevel.RAW, new_data_description.data_level)
         self.assertIsNone(new_data_description.group)
-<<<<<<< HEAD
         self.assertEqual([PIDName(name="John Doe")], new_data_description.investigators)
-=======
-        self.assertEqual(["John Doe"], new_data_description.investigators)
->>>>>>> b9d71679
         self.assertIsNone(new_data_description.project_name)
         self.assertIsNone(new_data_description.restrictions)
         self.assertEqual([Modality.ECEPHYS], new_data_description.modality)
